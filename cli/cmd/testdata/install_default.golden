--- conflicted
+++ resolved
@@ -233,6 +233,8 @@
         - "2102"
         - --inbound-ports-to-ignore
         - 4190,4191
+        - --outbound-ports-to-ignore
+        - "443"
         image: gcr.io/linkerd-io/proxy-init:dev-undefined
         imagePullPolicy: IfNotPresent
         name: linkerd-init
@@ -346,11 +348,7 @@
     metadata:
       annotations:
         linkerd.io/created-by: linkerd/cli dev-undefined
-<<<<<<< HEAD
         linkerd.io/identity-mode: default
-=======
-        linkerd.io/identity-mode: disabled
->>>>>>> 87febecb
         linkerd.io/proxy-version: dev-undefined
       creationTimestamp: null
       labels:
@@ -680,11 +678,7 @@
     metadata:
       annotations:
         linkerd.io/created-by: linkerd/cli dev-undefined
-<<<<<<< HEAD
         linkerd.io/identity-mode: default
-=======
-        linkerd.io/identity-mode: disabled
->>>>>>> 87febecb
         linkerd.io/proxy-version: dev-undefined
       creationTimestamp: null
       labels:
@@ -861,11 +855,7 @@
     metadata:
       annotations:
         linkerd.io/created-by: linkerd/cli dev-undefined
-<<<<<<< HEAD
         linkerd.io/identity-mode: default
-=======
-        linkerd.io/identity-mode: disabled
->>>>>>> 87febecb
         linkerd.io/proxy-version: dev-undefined
       creationTimestamp: null
       labels:
@@ -1120,11 +1110,7 @@
     metadata:
       annotations:
         linkerd.io/created-by: linkerd/cli dev-undefined
-<<<<<<< HEAD
         linkerd.io/identity-mode: default
-=======
-        linkerd.io/identity-mode: disabled
->>>>>>> 87febecb
         linkerd.io/proxy-version: dev-undefined
       creationTimestamp: null
       labels:
